# -*- coding: utf-8 -*-
"""
Created on Tue Jun 26 15:42:07 2012

Borrowed from https://github.com/timotheus/ebaysdk-python

@author: pierre
"""
from __future__ import absolute_import
import re
import base64
import datetime
import hashlib
import xml.etree.ElementTree as ET


class ObjectDict(dict):
    """
    Extension of dict to allow accessing keys as attributes.

    Example:
    >>> a = ObjectDict()
    >>> a.fish = 'fish'
    >>> a['fish']
    'fish'
    >>> a['water'] = 'water'
    >>> a.water
    'water'
    """
    def __init__(self, initd=None):
        if initd is None:
            initd = {}
        dict.__init__(self, initd)

    def __getattr__(self, item):
        node = self.__getitem__(item)

        if isinstance(node, dict) and 'value' in node and len(node) == 1:
            return node['value']
        return node

    # if value is the only key in object, you can omit it
    def __setstate__(self, item):
        return False

    def __setattr__(self, item, value):
        self.__setitem__(item, value)

    def __iter__(self):
<<<<<<< HEAD
        if isinstance(self, list):
            return self
        else:
            return iter([self])
=======
        """
        A fix for instances where we expect a list, but get a single item.

        If the parser finds multiple keys by the same name under the same parent node,
        the node will create a list of ObjectDicts to that key. However, if we expect a list
        in downstream code when only a single item is returned, we will find a single ObjectDict.
        Attempting to iterate over that object will iterate through dict keys,
        which is not what we want.

        This override will send back an iterator of a list with a single element if necessary
        to allow iteration of any node with a single element. If accessing directly, we will
        still get a list or ObjectDict, as originally expected.
        """
        if not isinstance(self, list):
            return iter([self, ])
        return self
>>>>>>> 3e5086fd

    def getvalue(self, item, value=None):
        """
        Old Python 2-compatible getter method for default value.
        """
        return self.get(item, {}).get('value', value)


class XML2Dict(object):
    def __init__(self):
        pass

    def _parse_node(self, node):
        node_tree = ObjectDict()
        # Save attrs and text, hope there will not be a child with same name
        if node.text:
            node_tree.value = node.text
        for key, val in node.attrib.items():
            key, val = self._namespace_split(key, ObjectDict({'value': val}))
            node_tree[key] = val
        # Save childrens
        for child in node:
            tag, tree = self._namespace_split(child.tag,
                                              self._parse_node(child))
            if tag not in node_tree:  # the first time, so store it in dict
                node_tree[tag] = tree
                continue
            old = node_tree[tag]
            if not isinstance(old, list):
                node_tree.pop(tag)
                node_tree[tag] = [old]  # multi times, so change old dict to a list
            node_tree[tag].append(tree)  # add the new one

        return node_tree

    def _namespace_split(self, tag, value):
        """
        Split the tag '{http://cs.sfsu.edu/csc867/myscheduler}patients'
        ns = http://cs.sfsu.edu/csc867/myscheduler
        name = patients
        """
        result = re.compile(r"\{(.*)\}(.*)").search(tag)
        if result:
            value.namespace, tag = result.groups()

        return (tag, value)

    def parse(self, filename):
        """
        Parse XML file to a dict.
        """
        file_ = open(filename, 'r')
        return self.fromstring(file_.read())

    def fromstring(self, str_):
        """
        Convert XML-formatted string to an ObjectDict.
        """
        text = ET.fromstring(str_)
        root_tag, root_tree = self._namespace_split(text.tag, self._parse_node(text))
        return ObjectDict({root_tag: root_tree})


def calc_md5(string):
    """
    Calculates the MD5 encryption for the given string
    """
    md5_hash = hashlib.md5()
    md5_hash.update(string)
    return base64.b64encode(md5_hash.digest()).strip(b'\n')


def enumerate_param(param, values):
    """
    Builds a dictionary of an enumerated parameter, using the param string and some values.
    If values is not a list, tuple, or set, it will be coerced to a list
    with a single item.

    Example:
        enumerate_param('MarketplaceIdList.Id', (123, 345, 4343))
    Returns:
        {
            MarketplaceIdList.Id.1: 123,
            MarketplaceIdList.Id.2: 345,
            MarketplaceIdList.Id.3: 4343
        }
    """
    if not values:
        # Shortcut for empty values
        return {}
    if not isinstance(values, (list, tuple, set)):
        # Coerces a single value to a list before continuing.
        values = [values, ]
    if not param.endswith('.'):
        # Ensure this enumerated param ends in '.'
        param += '.'
    # Return final output: dict comprehension of the enumerated param and values.
    return {
        '{}{}'.format(param, idx+1): val
        for idx, val in enumerate(values)
    }


def enumerate_params(params=None):
    """
    For each param and values, runs enumerate_param,
    returning a flat dict of all results
    """
    if params is None or not isinstance(params, dict):
        return {}
    params_output = {}
    for param, values in params.items():
        params_output.update(enumerate_param(param, values))
    return params_output


def enumerate_keyed_param(param, values):
    """
    Given a param string and a dict of values, returns a flat dict of keyed, enumerated params.
    Each dict in the values list must pertain to a single item and its data points.

    Example:
        param = "InboundShipmentPlanRequestItems.member"
        values = [
            {'SellerSKU': 'Football2415',
            'Quantity': 3},
            {'SellerSKU': 'TeeballBall3251',
            'Quantity': 5},
            ...
        ]

    Returns:
        {
            'InboundShipmentPlanRequestItems.member.1.SellerSKU': 'Football2415',
            'InboundShipmentPlanRequestItems.member.1.Quantity': 3,
            'InboundShipmentPlanRequestItems.member.2.SellerSKU': 'TeeballBall3251',
            'InboundShipmentPlanRequestItems.member.2.Quantity': 5,
            ...
        }
    """
    if not values:
        # Shortcut for empty values
        return {}
    if not param.endswith('.'):
        # Ensure the enumerated param ends in '.'
        param += '.'
    if not isinstance(values, (list, tuple, set)):
        # If it's a single value, convert it to a list first
        values = [values, ]
    for val in values:
        # Every value in the list must be a dict.
        if not isinstance(val, dict):
            # Value is not a dict: can't work on it here.
            raise ValueError((
                "Non-dict value detected. "
                "`values` must be a list, tuple, or set; containing only dicts."
            ))
    params = {}
    for idx, val_dict in enumerate(values):
        # Build the final output.
        params.update({
            '{param}{idx}.{key}'.format(param=param, idx=idx+1, key=k): v
            for k, v in val_dict.items()
        })
    return params


def dict_keyed_param(param, dict_from):
    """
    Given a param string and a dict, returns a flat dict of keyed params without enumerate.

    Example:
        param = "ShipmentRequestDetails.PackageDimensions"
        dict_from = {'Length': 5, 'Width': 5, 'Height': 5, 'Unit': 'inches'}

    Returns:
        {
            'ShipmentRequestDetails.PackageDimensions.Length': 5,
            'ShipmentRequestDetails.PackageDimensions.Width': 5,
            'ShipmentRequestDetails.PackageDimensions.Height': 5,
            'ShipmentRequestDetails.PackageDimensions.Unit': 'inches',
            ...
        }
    """
    params = {}

    if not param.endswith('.'):
        # Ensure the enumerated param ends in '.'
        param += '.'
    for k, v in dict_from.items():
        params.update({
            "{param}{key}".format(param=param, key=k): v
        })
    return params


def unique_list_order_preserved(seq):
    """
    Returns a unique list of items from the sequence
    while preserving original ordering.
    The first occurence of an item is returned in the new sequence:
    any subsequent occurrences of the same item are ignored.
    """
    seen = set()
    seen_add = seen.add
    return [x for x in seq if not (x in seen or seen_add(x))]


def dt_iso_or_none(dt_obj):
    """
    If dt_obj is a datetime, return isoformat()
    TODO: if dt_obj is a string in iso8601 already, return it back
    Otherwise, return None
    """
    # If d is a datetime object, format it to iso and return
    if isinstance(dt_obj, datetime.datetime):
        return dt_obj.isoformat()

    # TODO: if dt_obj is a string in iso8601 already, return it

    # none of the above: return None
    return None


def get_utc_timestamp():
    """
    Returns the current UTC timestamp in ISO-8601 format.
    """
    return datetime.datetime.utcnow().replace(microsecond=0).isoformat()


# DEPRECATION: these are old names for these objects, which have been updated
# to more idiomatic naming convention. Leaving these names in place in case
# anyone is using the old object names.
# TODO: remove in 1.0.0
object_dict = ObjectDict
xml2dict = XML2Dict<|MERGE_RESOLUTION|>--- conflicted
+++ resolved
@@ -47,12 +47,6 @@
         self.__setitem__(item, value)
 
     def __iter__(self):
-<<<<<<< HEAD
-        if isinstance(self, list):
-            return self
-        else:
-            return iter([self])
-=======
         """
         A fix for instances where we expect a list, but get a single item.
 
@@ -69,7 +63,6 @@
         if not isinstance(self, list):
             return iter([self, ])
         return self
->>>>>>> 3e5086fd
 
     def getvalue(self, item, value=None):
         """
