--- conflicted
+++ resolved
@@ -24,15 +24,10 @@
 # Translations
 *.mo
 
-<<<<<<< HEAD
 # Mr Developer
 .mr.developer.cfg
 
 # VS Code Settings
 .vscode/settings.json
-=======
-#Mr Developer
-.mr.developer.cfg
 
-.travis.yml
->>>>>>> 12ceca79
+.travis.yml